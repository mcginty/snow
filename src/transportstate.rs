use crate::{
    cipherstate::CipherStates,
    constants::{MAXDHLEN, MAXMSGLEN, TAGLEN},
    error::{Error, StateProblem},
    handshakestate::HandshakeState,
    params::HandshakePattern,
    utils::Toggle,
};
use std::{convert::TryFrom, fmt};

/// A state machine encompassing the transport phase of a Noise session, using the two
/// `CipherState`s (for sending and receiving) that were spawned from the `SymmetricState`'s
/// `Split()` method, called after a handshake has been finished.
///
/// Also see: [the relevant Noise spec section](http://noiseprotocol.org/noise.html#the-handshakestate-object).
pub struct TransportState {
    cipherstates: CipherStates,
    pattern:      HandshakePattern,
    dh_len:       usize,
    rs:           Toggle<[u8; MAXDHLEN]>,
    initiator:    bool,
}

impl TransportState {
    pub(crate) fn new(handshake: HandshakeState) -> Result<Self, Error> {
        if !handshake.is_handshake_finished() {
            return Err(StateProblem::HandshakeNotFinished.into());
        }

        let dh_len = handshake.dh_len();
        let HandshakeState { cipherstates, params, rs, initiator, .. } = handshake;
        let pattern = params.handshake.pattern;

        Ok(TransportState { cipherstates, pattern, dh_len, rs, initiator })
    }

    /// Get the remote party's static public key, if available.
    ///
    /// Note: will return `None` if either the chosen Noise pattern
    /// doesn't necessitate a remote static key, *or* if the remote
    /// static key is not yet known (as can be the case in the `XX`
    /// pattern, for example).
    pub fn get_remote_static(&self) -> Option<&[u8]> {
        self.rs.get().map(|rs| &rs[..self.dh_len])
    }

    /// Construct a message from `payload` (and pending handshake tokens if in handshake state),
    /// and write it to the `message` buffer.
    ///
    /// Returns the number of bytes written to `message`.
    ///
    /// # Errors
    ///
    /// Will result in `Error::Input` if the size of the output exceeds the max message
    /// length in the Noise Protocol (65535 bytes).
    pub fn write_message(&mut self, payload: &[u8], message: &mut [u8]) -> Result<usize, Error> {
        if !self.initiator && self.pattern.is_oneway() {
            return Err(StateProblem::OneWay.into());
        } else if payload.len() + TAGLEN > MAXMSGLEN || payload.len() + TAGLEN > message.len() {
            return Err(Error::Input);
        }

        let cipher =
            if self.initiator { &mut self.cipherstates.0 } else { &mut self.cipherstates.1 };
        cipher.encrypt(payload, message)
    }

    /// Read a noise message from `message` and write the payload to the `payload` buffer.
    ///
    /// Returns the number of bytes written to `payload`.
    ///
    /// # Errors
    ///
    /// Will result in `Error::Decrypt` if the contents couldn't be decrypted and/or the
    /// authentication tag didn't verify.
    ///
<<<<<<< HEAD
    /// # Panics
    ///
    /// This function will panic if there is no key, or if there is a nonce overflow.
    pub fn read_message(&mut self, message: &[u8], payload: &mut [u8]) -> Result<usize, Error> {
=======
    /// Will result in `StateProblem::Exhausted` if the max nonce overflows.
    pub fn read_message(&mut self, payload: &[u8], message: &mut [u8]) -> Result<usize, Error> {
>>>>>>> bee5d320
        if self.initiator && self.pattern.is_oneway() {
            return Err(StateProblem::OneWay.into());
        }
        let cipher =
            if self.initiator { &mut self.cipherstates.1 } else { &mut self.cipherstates.0 };
<<<<<<< HEAD
        cipher.decrypt(message, payload).map_err(|_| Error::Decrypt)
=======

        cipher.decrypt(payload, message)
>>>>>>> bee5d320
    }

    /// Generate a new key for the egress symmetric cipher according to Section 4.2
    /// of the Noise Specification. Synchronizing timing of rekey between initiator and
    /// responder is the responsibility of the application, as described in Section 11.3
    /// of the Noise Specification.
    pub fn rekey_outgoing(&mut self) {
        if self.initiator {
            self.cipherstates.rekey_initiator()
        } else {
            self.cipherstates.rekey_responder()
        }
    }

    /// Generate a new key for the ingress symmetric cipher according to Section 4.2
    /// of the Noise Specification. Synchronizing timing of rekey between initiator and
    /// responder is the responsibility of the application, as described in Section 11.3
    /// of the Noise Specification.
    pub fn rekey_incoming(&mut self) {
        if self.initiator {
            self.cipherstates.rekey_responder()
        } else {
            self.cipherstates.rekey_initiator()
        }
    }

    /// Set a new key for the one or both of the initiator-egress and responder-egress symmetric ciphers.
    pub fn rekey_manually(&mut self, initiator: Option<&[u8]>, responder: Option<&[u8]>) {
        if let Some(key) = initiator {
            self.rekey_initiator_manually(key);
        }
        if let Some(key) = responder {
            self.rekey_responder_manually(key);
        }
    }

    /// Set a new key for the initiator-egress symmetric cipher.
    pub fn rekey_initiator_manually(&mut self, key: &[u8]) {
        self.cipherstates.rekey_initiator_manually(key)
    }

    /// Set a new key for the responder-egress symmetric cipher.
    pub fn rekey_responder_manually(&mut self, key: &[u8]) {
        self.cipherstates.rekey_responder_manually(key)
    }

    /// Set the forthcoming *inbound* nonce value. Useful for using noise on lossy transports.
    pub fn set_receiving_nonce(&mut self, nonce: u64) {
        if self.initiator {
            self.cipherstates.1.set_nonce(nonce);
        } else {
            self.cipherstates.0.set_nonce(nonce);
        }
    }

    /// Get the forthcoming inbound nonce value.
    ///
    /// # Errors
    ///
    /// Will result in `Error::State` if not in transport mode.
    pub fn receiving_nonce(&self) -> u64 {
        if self.initiator {
            self.cipherstates.1.nonce()
        } else {
            self.cipherstates.0.nonce()
        }
    }

    /// Get the forthcoming outbound nonce value.
    ///
    /// # Errors
    ///
    /// Will result in `Error::State` if not in transport mode.
    pub fn sending_nonce(&self) -> u64 {
        if self.initiator {
            self.cipherstates.0.nonce()
        } else {
            self.cipherstates.1.nonce()
        }
    }

    /// Check if this session was started with the "initiator" role.
    pub fn is_initiator(&self) -> bool {
        self.initiator
    }
}

impl fmt::Debug for TransportState {
    fn fmt(&self, fmt: &mut fmt::Formatter<'_>) -> fmt::Result {
        fmt.debug_struct("TransportState").finish()
    }
}

impl TryFrom<HandshakeState> for TransportState {
    type Error = Error;

    fn try_from(old: HandshakeState) -> Result<Self, Self::Error> {
        TransportState::new(old)
    }
}<|MERGE_RESOLUTION|>--- conflicted
+++ resolved
@@ -74,26 +74,15 @@
     /// Will result in `Error::Decrypt` if the contents couldn't be decrypted and/or the
     /// authentication tag didn't verify.
     ///
-<<<<<<< HEAD
-    /// # Panics
-    ///
-    /// This function will panic if there is no key, or if there is a nonce overflow.
-    pub fn read_message(&mut self, message: &[u8], payload: &mut [u8]) -> Result<usize, Error> {
-=======
     /// Will result in `StateProblem::Exhausted` if the max nonce overflows.
     pub fn read_message(&mut self, payload: &[u8], message: &mut [u8]) -> Result<usize, Error> {
->>>>>>> bee5d320
         if self.initiator && self.pattern.is_oneway() {
             return Err(StateProblem::OneWay.into());
         }
         let cipher =
             if self.initiator { &mut self.cipherstates.1 } else { &mut self.cipherstates.0 };
-<<<<<<< HEAD
-        cipher.decrypt(message, payload).map_err(|_| Error::Decrypt)
-=======
 
         cipher.decrypt(payload, message)
->>>>>>> bee5d320
     }
 
     /// Generate a new key for the egress symmetric cipher according to Section 4.2
