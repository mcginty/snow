--- conflicted
+++ resolved
@@ -12,22 +12,11 @@
   allow_failures:
     - rust: nightly
 cache: cargo
-<<<<<<< HEAD
 install:
-- wget https://github.com/jedisct1/libsodium/releases/download/1.0.15/libsodium-1.0.15.tar.gz
-- tar xvfz libsodium-1.0.15.tar.gz
-- cd libsodium-1.0.15 && ./configure --prefix=$HOME/installed_libsodium && make && make install &&
-  cd ..
-- export PKG_CONFIG_PATH=$HOME/installed_libsodium/lib/pkgconfig:$PKG_CONFIG_PATH
-- export LD_LIBRARY_PATH=$HOME/installed_libsodium/lib:$LD_LIBRARY_PATH
-script:
-  - cargo test --features "hacl-star-resolver vector-tests" --verbose
-  - cargo test --features "hacl-star-accelerated vector-tests" --verbose
-  - cargo test --features "ring-resolver vector-tests" --verbose
-  - cargo test --features "ring-accelerated vector-tests" --verbose
-  - cargo test --features "libsodium-resolver vector-tests" --verbose
-  - cargo test --features "libsodium-accelerated vector-tests" --verbose
-=======
-
-script: bash ./ci-tests.sh
->>>>>>> 5a15953b
+  - wget https://github.com/jedisct1/libsodium/releases/download/1.0.15/libsodium-1.0.15.tar.gz
+  - tar xvfz libsodium-1.0.15.tar.gz
+  - cd libsodium-1.0.15 && ./configure --prefix=$HOME/installed_libsodium && make && make install &&
+    cd ..
+  - export PKG_CONFIG_PATH=$HOME/installed_libsodium/lib/pkgconfig:$PKG_CONFIG_PATH
+  - export LD_LIBRARY_PATH=$HOME/installed_libsodium/lib:$LD_LIBRARY_PATH
+script: bash ./ci-tests.sh